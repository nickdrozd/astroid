--- conflicted
+++ resolved
@@ -5,13 +5,8 @@
 envlist = py27, py33
 
 [testenv:pylint]
-<<<<<<< HEAD
 deps =
   lazy-object-proxy
-  logilab-common
-=======
-deps = 
->>>>>>> d7294bd7
   six
   hg+https://bitbucket.org/logilab/astroid
   hg+https://bitbucket.org/logilab/pylint
@@ -19,11 +14,7 @@
 
 [testenv]
 deps =
-<<<<<<< HEAD
   lazy-object-proxy
-  logilab-common
-=======
->>>>>>> d7294bd7
   six
 
-commands = python -m unittest discover -s {envsitepackagesdir}/astroid/tests -p "unittest*.py"           
+commands = python -m unittest discover -s {envsitepackagesdir}/astroid/tests -p "unittest*.py"           