# This program is free software; you can redistribute it and/or modify it under
# the terms of the GNU General Public License as published by the Free Software
# Foundation; either version 2 of the License, or (at your option) any later
# version.
#
# This program is distributed in the hope that it will be useful, but WITHOUT
# ANY WARRANTY; without even the implied warranty of MERCHANTABILITY or FITNESS
# FOR A PARTICULAR PURPOSE. See the GNU General Public License for more details.
#
# You should have received a copy of the GNU General Public License along with
# this program; if not, write to the Free Software Foundation, Inc.,
# 59 Temple Place - Suite 330, Boston, MA  02111-1307, USA.
"""
on all nodes :
 .is_statement, returning true if the node should be considered as a
  statement node
 .root(), returning the root node of the tree (i.e. a Module)
 .previous_sibling(), returning previous sibling statement node
 .next_sibling(), returning next sibling statement node
 .statement(), returning the first parent node marked as statement node
 .frame(), returning the first node defining a new local scope (i.e.
  Module, Function or Class)
 .set_local(name, node), define an identifier <name> on the first parent frame,
  with the node defining it. This is used by the astng builder and should not
  be used from out there.

on From and Import :
 .real_name(name),

:author:    Sylvain Thenault
:copyright: 2003-2009 LOGILAB S.A. (Paris, FRANCE)
:contact:   http://www.logilab.fr/ -- mailto:python-projects@logilab.org
:copyright: 2003-2009 Sylvain Thenault
:contact:   mailto:thenault@gmail.com

"""

from __future__ import generators

__docformat__ = "restructuredtext en"

from itertools import imap

try:
    from logilab.astng._nodes_ast import *
    from logilab.astng._nodes_ast import _const_factory
    AST_MODE = '_ast'
except ImportError:
    from logilab.astng._nodes_compiler import *
    from logilab.astng._nodes_compiler import _const_factory
    AST_MODE = 'compiler'


from logilab.astng._exceptions import UnresolvableName, NotFoundError, \
                                        InferenceError, ASTNGError
from logilab.astng.utils import extend_class, REDIRECT

INFER_NEED_NAME_STMTS = (From, Import, Global, TryExcept)
LOOP_SCOPES = (Comprehension, For,)

import re
ID_RGX = re.compile('^[a-zA-Z_][a-zA-Z_0-9]*$')
del re

# astng fields definition ####################################################
Arguments._astng_fields = ('args', 'defaults')
AssAttr._astng_fields = ('expr',)
Assert._astng_fields = ('test', 'fail',)
Assign._astng_fields = ('targets', 'value',)
AssName._astng_fields = ()

AugAssign._astng_fields = ('target', 'value',)
BinOp._astng_fields = ('left', 'right',)
BoolOp._astng_fields = ('values',)
UnaryOp._astng_fields = ('operand',)

Backquote._astng_fields = ('value',)
Break._astng_fields = ()
CallFunc._astng_fields = ('func', 'args', 'starargs', 'kwargs')
Class._astng_fields = ('bases', 'body',) # name
Compare._astng_fields = ('left', 'ops',)
Comprehension._astng_fields = ('target', 'iter' ,'ifs')
Const._astng_fields = ()
Continue._astng_fields = ()
Decorators._astng_fields = ('nodes',)
Delete._astng_fields = ('targets', )
DelAttr._astng_fields = ('expr',)
DelName._astng_fields = ()
Dict._astng_fields = ('items',)
Discard._astng_fields = ('value',)
From._astng_fields = ()
Ellipsis._astng_fields = ()
EmptyNode._astng_fields = ()
ExceptHandler._astng_fields = ('type', 'name', 'body',)
Exec._astng_fields = ('expr', 'globals', 'locals',)
ExtSlice._astng_fields =('dims',)
Function._astng_fields = ('decorators', 'args', 'body')
For._astng_fields = ('target', 'iter', 'body', 'orelse',)
Getattr._astng_fields = ('expr',) # (former value), attr (now attrname), ctx
GenExpr._astng_fields = ('elt', 'generators')
Global._astng_fields = ()
If._astng_fields = ('test', 'body', 'orelse')
IfExp._astng_fields = ('test', 'body', 'orelse')
Import._astng_fields = ()
Index._astng_fields = ('value',)
Keyword._astng_fields = ('value',)
Lambda._astng_fields = ('args', 'body',)
List._astng_fields = ('elts',)  # ctx
ListComp._astng_fields = ('elt', 'generators')
Module._astng_fields = ('body',)
Name._astng_fields = () # id, ctx
Pass._astng_fields = ()
Print._astng_fields = ('dest', 'values',) # nl
Raise._astng_fields = ('type', 'inst', 'tback')
Return._astng_fields = ('value',)
Slice._astng_fields = ('lower', 'upper', 'step')
Subscript._astng_fields = ('value', 'slice')
TryExcept._astng_fields = ('body', 'handlers', 'orelse',)
TryFinally._astng_fields = ('body', 'finalbody',)
Tuple._astng_fields = ('elts',)  # ctx
With._astng_fields = ('expr', 'vars', 'body')
While._astng_fields = ('test', 'body', 'orelse',)
Yield._astng_fields = ('value',)


# Node  ######################################################################

class NodeNG:
    """/!\ this class should not be used directly /!\
    It is used as method and attribute container, and updates the
    original class from the compiler.ast / _ast module using its dictionnary
    (see below the class definition)
    """
    is_statement = False
    # attributes below are set by the builder module or by raw factories
    lineno = None
    fromlineno = None
    tolineno = None
    # parent node in the tree
    parent = None

    def __str__(self):
        return '%s(%s)' % (self.__class__.__name__, getattr(self, 'name', ''))

    def accept(self, visitor):
        klass = self.__class__.__name__
        try:
            func = getattr(visitor, "visit_" + REDIRECT.get(klass, klass).lower() )
        except AttributeError:
            print self, self.lineno, self.fromlineno
            raise
        return func(self)

    def get_children(self):
        d = self.__dict__
        for f in self._astng_fields:
            attr = d[f]
            if attr is None:
                continue
            if isinstance(attr, (list, tuple)):
                for elt in attr:
                    yield elt
            else:
                yield attr

    def parent_of(self, node):
        """return true if i'm a parent of the given node"""
        parent = node.parent
        while parent is not None:
            if self is parent:
                return True
            parent = parent.parent
        return False

    def statement(self):
        """return the first parent node marked as statement node
        """
        if self.is_statement:
            return self
        return self.parent.statement()

    def frame(self):
        """return the first parent frame node (i.e. Module, Function or Class)
        """
        return self.parent.frame()

    def scope(self):
        """return the first node defining a new scope (i.e. Module,
        Function, Class, Lambda but also GenExpr)
        """
        return self.parent.scope()

    def root(self):
        """return the root node of the tree, (i.e. a Module)
        """
        if self.parent:
            return self.parent.root()
        return self

    def child_sequence(self, child):
        """search for the right sequence where the child lies in"""
        for field in self._astng_fields:
            sequence = getattr(self, field)
            # /!\ compiler.ast Nodes have an __iter__ walking over child nodes
            if isinstance(sequence, (tuple, list)) and child in sequence:
                return sequence
        else:
            msg = 'Could not found %s in %s\'s children'
            raise ASTNGError(msg % (repr(child), repr(self)))

    def locate_child(self, child):
        """return a 2-uple (child attribute name, sequence or node)"""
        for field in self._astng_fields:
            sequence = getattr(self, field)
            # /!\ compiler.ast Nodes have an __iter__ walking over child nodes
            if child is sequence:
                return field, child
            if isinstance(sequence, (tuple, list)) and child in sequence:
                return field, sequence
        msg = 'Could not found %s in %s\'s children'
        raise ASTNGError(msg % (repr(child), repr(self)))

    def next_sibling(self):
        """return the previous sibling statement
        """
        if isinstance(self, Module):
            return
        while not (self.is_statement or isinstance(self, Module)):
            self = self.parent
        stmts = self.parent.child_sequence(self)
        index = stmts.index(self)
        try:
            return stmts[index +1]
        except IndexError:
            pass

    def previous_sibling(self):
        """return the next sibling statement 
        """
        if isinstance(self, Module):
            return
        while not (self.is_statement or isinstance(self, Module)):
            self = self.parent
        stmts = self.parent.child_sequence(self)
        index = stmts.index(self)
        if index >= 1:
            return stmts[index -1]
        return

    def nearest(self, nodes):
        """return the node which is the nearest before this one in the
        given list of nodes
        """
        myroot = self.root()
        mylineno = self.fromlineno
        nearest = None, 0
        for node in nodes:
            assert node.root() is myroot, \
                   'not from the same module %s' % (self, node)
            lineno = node.fromlineno
            if node.fromlineno > mylineno:
                break
            if lineno > nearest[1]:
                nearest = node, lineno
        # FIXME: raise an exception if nearest is None ?
        return nearest[0]

    def set_line_info(self, lastchild):
        if self.lineno is None:
            self.fromlineno = self._fixed_source_line()
        else:
            self.fromlineno = self.lineno
        if lastchild is None:
            self.tolineno = self.fromlineno
        else:
            self.tolineno = lastchild.tolineno
        assert self.fromlineno is not None, self
        assert self.tolineno is not None, self
        
    def _fixed_source_line(self):
        """return the line number where the given node appears

        we need this method since not all nodes have the lineno attribute
        correctly set...
        """
        line = self.lineno
        _node = self
        try:
            while line is None:
                _node = _node.get_children().next()
                line = _node.lineno
        except StopIteration:
            _node = self.parent
            while _node and line is None:
                line = _node.lineno
                _node = _node.parent
        return line
    
    def block_range(self, lineno):
        """handle block line numbers range for non block opening statements
        """
        return lineno, self.tolineno

    def set_local(self, name, stmt):
        """delegate to a scoped parent handling a locals dictionary"""
        self.parent.set_local(name, stmt)
        
    def nodes_of_class(self, klass, skip_klass=None):
        """return an iterator on nodes which are instance of the given class(es)

        klass may be a class object or a tuple of class objects
        """
        if isinstance(self, klass):
            yield self
        for child_node in self.get_children():
            if skip_klass is not None and isinstance(child_node, skip_klass):
                continue
            for matching in child_node.nodes_of_class(klass, skip_klass):
                yield matching

    def _infer_name(self, frame, name):
        if isinstance(self, INFER_NEED_NAME_STMTS) or (
                 isinstance(self, Arguments) and self.parent is frame):
            return name
        return None

    def eq(self, value):
        return False
    
    def as_string(self):
        from logilab.astng.nodes_as_string import as_string
        return as_string(self)

extend_class(Node, NodeNG)



def replace_child(self, child, newchild):
    sequence = self.child_sequence(child)
    newchild.parent = self
    child.parent = None
    sequence[sequence.index(child)] = newchild

for klass in (Assign, AugAssign, Assert, Break, Class, Continue, Delete, Discard, 
              ExceptHandler, Exec, For, From, Function, Global, If, Import, Pass,
              Print, Raise, Return, TryExcept, TryFinally, While, With, Yield):
    klass.is_statement = True
    klass.replace = replace_child
Module.replace = replace_child

CONST_CLS = {
    list: List,
    tuple: Tuple,
    dict: Dict,
    }

def const_factory(value):
    """return an astng node for a python value"""
    try:
        # if value is of class list, tuple, dict use specific class, not Const
        cls = CONST_CLS[value.__class__]
        node = cls()
        if isinstance(node, Dict):
            node.items = ()
        else:
            node.elts = ()
    except KeyError:
        try:
            node = Const(value)
        except KeyError:
            node = _const_factory(value)
    return node

def _get_children_nochildren(self):
    return ()

#  get_children overrides  ####################################################

def _dict_get_children(node): # XXX : distinguish key and value ?
    """override get_children for Dict"""
    for key, value in node.items:
        yield key
        yield value
Dict.get_children = _dict_get_children


def _compare_get_children(node):
    """override get_children for tuple fields"""
    yield node.left
    for _, comparator in node.ops:
        yield comparator # we don't want the 'op'
Compare.get_children = _compare_get_children

# block range overrides #######################################################

def for_set_line_info(self, lastchild):
    self.fromlineno = self.lineno
    self.tolineno = lastchild.tolineno
    self.blockstart_tolineno = self.iter.tolineno
For.set_line_info = for_set_line_info

def if_set_line_info(self, lastchild):
    self.fromlineno = self.lineno
    self.tolineno = lastchild.tolineno
    self.blockstart_tolineno = self.test.tolineno
If.set_line_info = if_set_line_info
While.set_line_info = if_set_line_info

def try_set_line_info(self, lastchild):
    self.fromlineno = self.blockstart_tolineno = self.lineno
    self.tolineno = lastchild.tolineno
TryExcept.set_line_info = try_set_line_info
TryFinally.set_line_info = try_set_line_info

def with_set_line_info(self, lastchild):
    self.fromlineno = self.blockstart_tolineno = self.lineno
    self.tolineno = lastchild.tolineno
    if self.vars:
        self.blockstart_tolineno = self.vars.tolineno
    else:
        self.blockstart_tolineno = self.expr.tolineno
With.set_line_info = with_set_line_info


def object_block_range(node, lineno):
    """handle block line numbers range for function/class statements:

    start from the "def" or "class" position whatever the given lineno
    """
    return node.fromlineno, node.tolineno
Function.block_range = object_block_range
Class.block_range = object_block_range
Module.block_range = object_block_range


def _elsed_block_range(node, lineno, orelse, last=None):
    """handle block line numbers range for try/finally, for and while
    statements
    """
    if lineno == node.fromlineno:
        return lineno, lineno
    if orelse:
        if lineno >= orelse[0].fromlineno:
            return lineno, orelse[-1].tolineno
        return lineno, orelse[0].fromlineno - 1
    return lineno, last or node.tolineno


def if_block_range(node, lineno):
    """handle block line numbers range for if/elif statements"""
    if lineno == node.body[0].fromlineno:
        return lineno, lineno
    if lineno <= node.body[-1].tolineno:
        return lineno, node.body[-1].tolineno
    return _elsed_block_range(node, lineno, node.orelse, node.body[0].fromlineno - 1)
If.block_range = if_block_range


def try_except_block_range(node, lineno):
    """handle block line numbers range for try/except statements"""
    last = None
    for exhandler in node.handlers:
        if exhandler.type and lineno == exhandler.type.fromlineno:
            return lineno, lineno
        if exhandler.body[0].fromlineno <= lineno <= exhandler.body[-1].tolineno:
            return lineno, exhandler.body[-1].tolineno
        if last is None:
            last = exhandler.body[0].fromlineno - 1
    return _elsed_block_range(node, lineno, node.orelse, last)
TryExcept.block_range = try_except_block_range

<<<<<<< HEAD
def try_finally_block_range(node, lineno, last=None):
    """handle block line numbers range for try/finally"""
    if lineno == node.source_line():
        return lineno, lineno
    if node.final:
        if lineno > node.final.fromlineno:
            return lineno, node.final.last_source_line()
        return lineno, node.final.source_line() - 1
    return lineno, last or node.last_source_line()

TryFinally.block_range = try_finally_block_range

def elsed_block_range(node, lineno, last=None):
    """handle block line numbers range for if, for and while statements"""
    if lineno == node.source_line():
        return lineno, lineno
    if node.else_:
        if lineno > node.else_.fromlineno:
            return lineno, node.else_.last_source_line()
        return lineno, node.else_.source_line() - 1
    return lineno, last or node.last_source_line()

=======

def elsed_block_range(node, lineno):
    """handle block line numbers range for for and while statements"""
    return _elsed_block_range(node, lineno, node.orelse)
>>>>>>> a1e0abc6
While.block_range = elsed_block_range
For.block_range = elsed_block_range


def try_finalbody_block_range(node, lineno):
    """handle block line numbers range for try/finally statements"""
    return _elsed_block_range(node, lineno, node.finalbody)
TryFinally.block_range = try_finalbody_block_range


# From and Import #############################################################

def real_name(node, asname):
    """get name from 'as' name"""
    for index in range(len(node.names)):
        name, _asname = node.names[index]
        if name == '*':
            return asname
        if not _asname:
            name = name.split('.', 1)[0]
            _asname = name
        if asname == _asname:
            return name
    raise NotFoundError(asname)
From.real_name = real_name
Import.real_name = real_name


def repr_tree(node, indent='', _done=None):
    if _done is None:
        _done = set()
    if node in _done:
        print ('loop in tree: %r (%s)' % (node, node.lineno))
        return
    _done.add(node)
    print indent + str(node)
    indent += '    '
    for child in node.get_children():
        repr_tree(child, indent, _done)
        <|MERGE_RESOLUTION|>--- conflicted
+++ resolved
@@ -49,7 +49,6 @@
     from logilab.astng._nodes_compiler import *
     from logilab.astng._nodes_compiler import _const_factory
     AST_MODE = 'compiler'
-
 
 from logilab.astng._exceptions import UnresolvableName, NotFoundError, \
                                         InferenceError, ASTNGError
@@ -469,35 +468,10 @@
     return _elsed_block_range(node, lineno, node.orelse, last)
 TryExcept.block_range = try_except_block_range
 
-<<<<<<< HEAD
-def try_finally_block_range(node, lineno, last=None):
-    """handle block line numbers range for try/finally"""
-    if lineno == node.source_line():
-        return lineno, lineno
-    if node.final:
-        if lineno > node.final.fromlineno:
-            return lineno, node.final.last_source_line()
-        return lineno, node.final.source_line() - 1
-    return lineno, last or node.last_source_line()
-
-TryFinally.block_range = try_finally_block_range
-
-def elsed_block_range(node, lineno, last=None):
-    """handle block line numbers range for if, for and while statements"""
-    if lineno == node.source_line():
-        return lineno, lineno
-    if node.else_:
-        if lineno > node.else_.fromlineno:
-            return lineno, node.else_.last_source_line()
-        return lineno, node.else_.source_line() - 1
-    return lineno, last or node.last_source_line()
-
-=======
 
 def elsed_block_range(node, lineno):
     """handle block line numbers range for for and while statements"""
     return _elsed_block_range(node, lineno, node.orelse)
->>>>>>> a1e0abc6
 While.block_range = elsed_block_range
 For.block_range = elsed_block_range
 
