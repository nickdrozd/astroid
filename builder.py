--- conflicted
+++ resolved
@@ -42,55 +42,21 @@
 def parse(string):
     return compile(string, "<string>", 'exec', PyCF_ONLY_AST)
 
-<<<<<<< HEAD
-_ENCODING_RGX = re.compile("[^#]*#*.*coding[:=]\s*([^\s]+)")
-
-def _guess_encoding(string):
-    """get encoding from a python file as string or return None if not found
-    """
-    # check for UTF-8 byte-order mark
-    if string.startswith('\xef\xbb\xbf'):
-        return 'UTF-8'
-    for line in string.split('\n', 2)[:2]:
-        # check for encoding declaration
-        match = _ENCODING_RGX.match(line)
-        if match is not None:
-            return match.group(1)
-
-def get_data(filename):
-    """get data for parsing a file"""
-    stream = open(filename, 'U')
-    data = stream.read()
-    encoding = _guess_encoding(data)
-    return stream, encoding, data
-
 if sys.version_info >= (3, 0):
     from tokenize import detect_encoding
 
-    def get_data(filename):
-=======
-if sys.version_info >= (3, 0):
-    from tokenize import detect_encoding
-
     def open_source_file(filename):
->>>>>>> 93234d5c
         byte_stream = open(filename, 'bU')
         encoding = detect_encoding(byte_stream.readline)[0]
         stream = open(filename, 'U', encoding=encoding)
         try:
             data = stream.read()
-<<<<<<< HEAD
-        except UnicodeError: # wrong encoding
-=======
         except UnicodeError, uex: # wrong encodingg
->>>>>>> 93234d5c
             # detect_encoding returns utf-8 if no encoding specified
             msg = 'Wrong (%s) or no encoding specified' % encoding
             raise ASTNGBuildingException(msg)
         return stream, encoding, data
 
-<<<<<<< HEAD
-=======
 else:
     import re
 
@@ -115,7 +81,6 @@
         encoding = _guess_encoding(data)
         return stream, encoding, data
 
->>>>>>> 93234d5c
 # ast NG builder ##############################################################
 
 MANAGER = ASTNGManager()
@@ -149,23 +114,14 @@
         path is expected to be a python source file
         """
         try:
-<<<<<<< HEAD
-            file_stream, encoding, data = get_data(path)
-=======
             stream, encoding, data = open_source_file(path)
->>>>>>> 93234d5c
         except IOError, exc:
             msg = 'Unable to load file %r (%s)' % (path, exc)
             raise ASTNGBuildingException(msg)
         except SyntaxError, exc: # py3k encoding specification error
             raise ASTNGBuildingException(exc)
-<<<<<<< HEAD
-        except LookupError, l_ex: # unknown encoding
-            raise ASTNGBuildingException(l_ex)
-=======
         except LookupError, exc: # unknown encoding
             raise ASTNGBuildingException(exc)
->>>>>>> 93234d5c
         # get module name if necessary, *before modifying sys.path*
         if modname is None:
             try:
@@ -179,11 +135,7 @@
         finally:
             sys.path.pop(0)
         node.file_encoding = encoding
-<<<<<<< HEAD
-        node.file_stream = file_stream
-=======
         node.file_stream = stream
->>>>>>> 93234d5c
         return node
 
     def string_build(self, data, modname='', path=None):
