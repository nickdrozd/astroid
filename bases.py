--- conflicted
+++ resolved
@@ -70,7 +70,6 @@
             self.path = frozenset()
         else:
             self.path = path
-<<<<<<< HEAD
         self.callcontext = callcontext
         self.boundnode = boundnode
         if infered is None:
@@ -93,24 +92,6 @@
             self.boundnode,
             self.infered,
         )
-=======
-        self.lookupname = None
-        self.callcontext = None
-        self.boundnode = None
-
-    def push(self, node):
-        name = self.lookupname
-        if (node, name) in self.path:
-            raise StopIteration()
-        self.path.add((node, name))
-
-    def clone(self):
-        # XXX copy lookupname/callcontext ?
-        clone = InferenceContext(self.path)
-        clone.callcontext = self.callcontext
-        clone.boundnode = self.boundnode
-        return clone
->>>>>>> bf919348
 
     @contextmanager
     def scope(self, callcontext=MISSING, boundnode=MISSING):
