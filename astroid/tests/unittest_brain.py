# Copyright 2013 Google Inc. All Rights Reserved.
#
# This file is part of astroid.
#
# logilab-astng is free software: you can redistribute it and/or modify it
# under the terms of the GNU Lesser General Public License as published by the
# Free Software Foundation, either version 2.1 of the License, or (at your
# option) any later version.
#
# logilab-astng is distributed in the hope that it will be useful, but
# WITHOUT ANY WARRANTY; without even the implied warranty of MERCHANTABILITY or
# FITNESS FOR A PARTICULAR PURPOSE.  See the GNU Lesser General Public License
# for more details.
#
# You should have received a copy of the GNU Lesser General Public License along
# with logilab-astng. If not, see <http://www.gnu.org/licenses/>.
"""Tests for basic functionality in astroid.brain."""
import sys
import unittest
from textwrap import dedent

import six

from astroid import MANAGER
from astroid import bases
from astroid import nodes
from astroid import test_utils
from astroid.builder import AstroidBuilder
import astroid


try:
    import nose # pylint: disable=unused-import
    HAS_NOSE = True
except ImportError:
    HAS_NOSE = False

try:
    import multiprocessing # pylint: disable=unused-import
    HAS_MULTIPROCESSING = True
except ImportError:
    HAS_MULTIPROCESSING = False

try:
    import enum # pylint: disable=unused-import
    HAS_ENUM = True
except ImportError:
    HAS_ENUM = False

try:
    import dateutil # pylint: disable=unused-import
    HAS_DATEUTIL = True
except ImportError:
    HAS_DATEUTIL = False

class HashlibTest(unittest.TestCase):
    def test_hashlib(self):
        """Tests that brain extensions for hashlib work."""
        hashlib_module = MANAGER.ast_from_module_name('hashlib')
        for class_name in ['md5', 'sha1']:
            class_obj = hashlib_module[class_name]
            self.assertIn('update', class_obj)
            self.assertIn('digest', class_obj)
            self.assertIn('hexdigest', class_obj)
            self.assertIn('block_size', class_obj)
            self.assertIn('digest_size', class_obj)
            self.assertEqual(len(class_obj['__init__'].args.args), 2)
            self.assertEqual(len(class_obj['__init__'].args.defaults), 1)
            self.assertEqual(len(class_obj['update'].args.args), 2)
            self.assertEqual(len(class_obj['digest'].args.args), 1)
            self.assertEqual(len(class_obj['hexdigest'].args.args), 1)


class NamedTupleTest(unittest.TestCase):
    def test_namedtuple_base(self):
        klass = test_utils.extract_node("""
        from collections import namedtuple

        class X(namedtuple("X", ["a", "b", "c"])):
           pass
        """)
        self.assertEqual(
            [anc.name for anc in klass.ancestors()],
            ['X', 'tuple', 'object'])
        for anc in klass.ancestors():
            self.assertFalse(anc.parent is None)

    def test_namedtuple_inference(self):
        klass = test_utils.extract_node("""
        from collections import namedtuple

        name = "X"
        fields = ["a", "b", "c"]
        class X(namedtuple(name, fields)):
           pass
        """)
        for base in klass.ancestors():
            if base.name == 'X':
                break
        self.assertSetEqual({"a", "b", "c"}, set(base.instance_attrs))

    def test_namedtuple_inference_failure(self):
        klass = test_utils.extract_node("""
        from collections import namedtuple

        def foo(fields):
           return __(namedtuple("foo", fields))
        """)
        self.assertIs(bases.YES, next(klass.infer()))


    @unittest.skipIf(sys.version_info[0] > 2,
                     'namedtuple inference is broken on Python 3')
    def test_namedtuple_advanced_inference(self):
        # urlparse return an object of class ParseResult, which has a
        # namedtuple call and a mixin as base classes
        result = test_utils.extract_node("""
        import urlparse

        result = __(urlparse.urlparse('gopher://'))
        """)
        instance = next(result.infer())
        self.assertEqual(len(instance.getattr('scheme')), 1)
        self.assertEqual(len(instance.getattr('port')), 1)
        with self.assertRaises(astroid.NotFoundError):
            instance.getattr('foo')


class ModuleExtenderTest(unittest.TestCase):
    def testExtensionModules(self):
        for extender, _ in MANAGER.transforms[nodes.Module]:
            n = nodes.Module('__main__', None)
            extender(n)


@unittest.skipUnless(HAS_NOSE, "This test requires nose library.")
class NoseBrainTest(unittest.TestCase):

    def test_nose_tools(self):
        methods = test_utils.extract_node("""
        from nose.tools import assert_equal
        from nose.tools import assert_true
        assert_equal = assert_equal #@
        assert_true = assert_true #@
        """)

        assert_equal = next(methods[0].value.infer())
        assert_true = next(methods[1].value.infer())

        self.assertIsInstance(assert_equal, astroid.BoundMethod)
        self.assertIsInstance(assert_true, astroid.BoundMethod)
        self.assertEqual(assert_equal.qname(),
                         'unittest.case.TestCase.assertEqual')
        self.assertEqual(assert_true.qname(),
                         'unittest.case.TestCase.assertTrue')


@unittest.skipUnless(HAS_MULTIPROCESSING,
                     'multiprocesing is required for this test, but '
                     'on some platforms it is missing '
                     '(Jython for instance)')
class MultiprocessingBrainTest(unittest.TestCase):

    def test_multiprocessing_module_attributes(self):
        # Test that module attributes are working,
        # especially on Python 3.4+, where they are obtained
        # from a context.
        module = test_utils.extract_node("""
        import multiprocessing
        """)
        module = module.do_import_module('multiprocessing')
        cpu_count = next(module.igetattr('cpu_count'))
        if sys.version_info < (3, 4):
            self.assertIsInstance(cpu_count, nodes.Function)
        else:
            self.assertIsInstance(cpu_count, astroid.BoundMethod)

    def test_multiprocessing_manager(self):
        # Test that we have the proper attributes
        # for a multiprocessing.managers.SyncManager
        module = AstroidBuilder().string_build(dedent("""
        import multiprocessing
        manager = multiprocessing.Manager()
        queue = manager.Queue()
        joinable_queue = manager.JoinableQueue()
        event = manager.Event()
        rlock = manager.RLock()
        bounded_semaphore = manager.BoundedSemaphore()
        condition = manager.Condition()
        barrier = manager.Barrier()
        pool = manager.Pool()
        list = manager.list()
        dict = manager.dict()
        value = manager.Value()
        array = manager.Array()
        namespace = manager.Namespace()
        """))
        queue = next(module['queue'].infer())
        self.assertEqual(queue.qname(),
                         "{}.Queue".format(six.moves.queue.__name__))

        joinable_queue = next(module['joinable_queue'].infer())
        self.assertEqual(joinable_queue.qname(),
                         "{}.Queue".format(six.moves.queue.__name__))

        event = next(module['event'].infer())
        event_name = "threading.{}".format("Event" if six.PY3 else "_Event")
        self.assertEqual(event.qname(), event_name)

        rlock = next(module['rlock'].infer())
        rlock_name = "threading._RLock"
        self.assertEqual(rlock.qname(), rlock_name)

        bounded_semaphore = next(module['bounded_semaphore'].infer())
        semaphore_name = "threading.{}".format(
            "BoundedSemaphore" if six.PY3 else "_BoundedSemaphore")
        self.assertEqual(bounded_semaphore.qname(), semaphore_name)

        pool = next(module['pool'].infer())
        pool_name = "multiprocessing.pool.Pool"
        self.assertEqual(pool.qname(), pool_name)

        for attr in ('list', 'dict'):
            obj = next(module[attr].infer())
            self.assertEqual(obj.qname(),
                             "{}.{}".format(bases.BUILTINS, attr))

        array = next(module['array'].infer())
        self.assertEqual(array.qname(), "array.array")


@unittest.skipUnless(HAS_ENUM,
                     'The enum module was only added in Python 3.4. Support for '
                     'older Python versions may be available through the enum34 '
                     'compatibility module.')
class EnumBrainTest(unittest.TestCase):

    def test_simple_enum(self):
        module = AstroidBuilder().string_build(dedent("""
        import enum

        class MyEnum(enum.Enum):
            one = "one"
            two = "two"

            def mymethod(self, x):
                return 5

        """))

        enum = next(module['MyEnum'].infer())
        one = enum['one']
        self.assertEqual(one.pytype(), '.MyEnum.one')

        property_type = '{}.property'.format(bases.BUILTINS)
        for propname in ('name', 'value'):
            prop = next(iter(one.getattr(propname)))
            self.assertIn(property_type, prop.decoratornames())

        meth = one.getattr('mymethod')[0]
        self.assertIsInstance(meth, astroid.Function)

    def test_enum_multiple_base_classes(self):
        module = AstroidBuilder().string_build(dedent("""
        import enum

        class Mixin:
            pass

        class MyEnum(Mixin, enum.Enum):
            one = 1
        """))
        enum = next(module['MyEnum'].infer())
        one = enum['one']

        clazz = one.getattr('__class__')[0]
        self.assertTrue(clazz.is_subtype_of('.Mixin'),
                        'Enum instance should share base classes with generating class')

    def test_int_enum(self):
        module = AstroidBuilder().string_build(dedent("""
        import enum

        class MyEnum(enum.IntEnum):
            one = 1
        """))

        enum = next(module['MyEnum'].infer())
        one = enum['one']

        clazz = one.getattr('__class__')[0]
        int_type = '{}.{}'.format(bases.BUILTINS, 'int')
        self.assertTrue(clazz.is_subtype_of(int_type),
                        'IntEnum based enums should be a subtype of int')


<<<<<<< HEAD
=======
@unittest.skipUnless(HAS_DATEUTIL, "This test requires the dateutil library.")
class DateutilBrainTest(unittest.TestCase):
    def test_parser(self):
        module = AstroidBuilder().string_build(dedent("""
        from dateutil.parser import parse
        d = parse('2000-01-01')
        """))
        d_type = next(module['d'].infer())
        self.assertEqual(d_type.qname(), "datetime.datetime")


>>>>>>> 7c8c1e08
if __name__ == '__main__':
    unittest.main()<|MERGE_RESOLUTION|>--- conflicted
+++ resolved
@@ -294,8 +294,6 @@
                         'IntEnum based enums should be a subtype of int')
 
 
-<<<<<<< HEAD
-=======
 @unittest.skipUnless(HAS_DATEUTIL, "This test requires the dateutil library.")
 class DateutilBrainTest(unittest.TestCase):
     def test_parser(self):
@@ -307,6 +305,5 @@
         self.assertEqual(d_type.qname(), "datetime.datetime")
 
 
->>>>>>> 7c8c1e08
 if __name__ == '__main__':
     unittest.main()