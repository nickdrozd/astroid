# copyright 2003-2013 LOGILAB S.A. (Paris, FRANCE), all rights reserved.
# contact http://www.logilab.fr/ -- mailto:contact@logilab.fr
#
# This file is part of astroid.
#
# astroid is free software: you can redistribute it and/or modify it
# under the terms of the GNU Lesser General Public License as published by the
# Free Software Foundation, either version 2.1 of the License, or (at your
# option) any later version.
#
# astroid is distributed in the hope that it will be useful, but
# WITHOUT ANY WARRANTY; without even the implied warranty of MERCHANTABILITY or
# FITNESS FOR A PARTICULAR PURPOSE.  See the GNU Lesser General Public License
# for more details.
#
# You should have received a copy of the GNU Lesser General Public License along
# with astroid. If not, see <http://www.gnu.org/licenses/>.
"""This module contains base classes and functions for the nodes and some
inference utils.
"""
<<<<<<< HEAD
__docformat__ = "restructuredtext en"

import sys
import warnings
from contextlib import contextmanager

from logilab.common.decorators import cachedproperty
=======

import sys
>>>>>>> d7294bd7

from astroid import context as contextmod
from astroid import decorators as decoratorsmod
from astroid import exceptions
from astroid import util


if sys.version_info >= (3, 0):
    BUILTINS = 'builtins'
    BOOL_SPECIAL_METHOD = '__bool__'
else:
    BUILTINS = '__builtin__'
    BOOL_SPECIAL_METHOD = '__nonzero__'
PROPERTIES = {BUILTINS + '.property', 'abc.abstractproperty'}
# List of possible property names. We use this list in order
# to see if a method is a property or not. This should be
# pretty reliable and fast, the alternative being to check each
# decorator to see if its a real property-like descriptor, which
# can be too complicated.
# Also, these aren't qualified, because each project can
# define them, we shouldn't expect to know every possible
# property-like decorator!
# TODO(cpopa): just implement descriptors already.
POSSIBLE_PROPERTIES = {"cached_property", "cachedproperty",
                       "lazyproperty", "lazy_property", "reify",
                       "lazyattribute", "lazy_attribute",
                       "LazyProperty"}


def _is_property(meth):
    if PROPERTIES.intersection(meth.decoratornames()):
        return True
    stripped = {name.split(".")[-1] for name in meth.decoratornames()
                if name is not util.YES}
    return any(name in stripped for name in POSSIBLE_PROPERTIES)


class Proxy(object):
    """a simple proxy object"""

    _proxied = None # proxied object may be set by class or by instance

    def __init__(self, proxied=None):
        if proxied is not None:
            self._proxied = proxied

    def __getattr__(self, name):
        if name == '_proxied':
            return getattr(self.__class__, '_proxied')
        if name in self.__dict__:
            return self.__dict__[name]
        return getattr(self._proxied, name)

    def infer(self, context=None):
        yield self


<<<<<<< HEAD
class InferenceContext(object):
    __slots__ = ('path', 'lookupname', 'callcontext', 'boundnode', 'inferred')

    def __init__(self, path=None, inferred=None):
        self.path = path or set()
        self.lookupname = None
        self.callcontext = None
        self.boundnode = None
        self.inferred = inferred or {}

    def push(self, node):
        name = self.lookupname
        if (node, name) in self.path:
            raise StopIteration()
        self.path.add((node, name))

    def clone(self):
        # XXX copy lookupname/callcontext ?
        clone = InferenceContext(self.path, inferred=self.inferred)
        clone.callcontext = self.callcontext
        clone.boundnode = self.boundnode
        return clone

    def cache_generator(self, key, generator):
        results = []
        for result in generator:
            results.append(result)
            yield result

        self.inferred[key] = tuple(results)
        return

    @contextmanager
    def restore_path(self):
        path = set(self.path)
        yield
        self.path = path

def copy_context(context):
    if context is not None:
        return context.clone()
    else:
        return InferenceContext()


=======
>>>>>>> d7294bd7
def _infer_stmts(stmts, context, frame=None):
    """Return an iterator on statements inferred by each statement in *stmts*."""
    stmt = None
    inferred = False
    if context is not None:
        name = context.lookupname
        context = context.clone()
    else:
        name = None
        context = contextmod.InferenceContext()

    for stmt in stmts:
        if stmt is util.YES:
            yield stmt
            inferred = True
            continue
        context.lookupname = stmt._infer_name(frame, name)
        try:
<<<<<<< HEAD
            for inferred in stmt.infer(context=context):
                yield inferred
                inferred = True
        except UnresolvableName:
            continue
        except InferenceError:
            yield YES
            inferred = True
    if not inferred:
        raise InferenceError(str(stmt))


class _Yes(object):
    """Special inference object, which is returned when inference fails."""
    def __repr__(self):
        return 'YES'

    def __getattribute__(self, name):
        if name == 'next':
            raise AttributeError('next method should not be called')
        if name.startswith('__') and name.endswith('__'):
            return super(_Yes, self).__getattribute__(name)
        return self

    def __call__(self, *args, **kwargs):
        return self


YES = _Yes()
=======
            for infered in stmt.infer(context=context):
                yield infered
                infered = True
        except exceptions.UnresolvableName:
            continue
        except exceptions.InferenceError:
            yield util.YES
            infered = True
    if not infered:
        raise exceptions.InferenceError(str(stmt))
>>>>>>> d7294bd7


def _infer_method_result_truth(instance, method_name, context):
    # Get the method from the instance and try to infer
    # its return's truth value.
    meth = next(instance.igetattr(method_name, context=context), None)
    if meth and hasattr(meth, 'infer_call_result'):
        for value in meth.infer_call_result(instance, context=context):
            if value is util.YES:
                return value

            inferred = next(value.infer(context=context))
            return inferred.bool_value()
    return util.YES


class Instance(Proxy):
    """A special node representing a class instance."""

    def getattr(self, name, context=None, lookupclass=True):
        try:
            values = self._proxied.instance_attr(name, context)
        except exceptions.NotFoundError:
            if name == '__class__':
                return [self._proxied]
            if lookupclass:
                # Class attributes not available through the instance
                # unless they are explicitly defined.
                if name in ('__name__', '__bases__', '__mro__', '__subclasses__'):
                    return self._proxied.local_attr(name)
                return self._proxied.getattr(name, context,
                                             class_context=False)
            raise exceptions.NotFoundError(name)
        # since we've no context information, return matching class members as
        # well
        if lookupclass:
            try:
                return values + self._proxied.getattr(name, context,
                                                      class_context=False)
            except exceptions.NotFoundError:
                pass
        return values

    def igetattr(self, name, context=None):
        """inferred getattr"""
        if not context:
            context = contextmod.InferenceContext()
        try:
            # avoid recursively inferring the same attr on the same class
            context.push((self._proxied, name))
            # XXX frame should be self._proxied, or not ?
            get_attr = self.getattr(name, context, lookupclass=False)
            return _infer_stmts(
                self._wrap_attr(get_attr, context),
                context,
                frame=self,
            )
        except exceptions.NotFoundError:
            try:
                # fallback to class'igetattr since it has some logic to handle
                # descriptors
                return self._wrap_attr(self._proxied.igetattr(name, context),
                                       context)
            except exceptions.NotFoundError:
                raise exceptions.InferenceError(name)

    def _wrap_attr(self, attrs, context=None):
        """wrap bound methods of attrs in a InstanceMethod proxies"""
        for attr in attrs:
            if isinstance(attr, UnboundMethod):
                if _is_property(attr):
                    for inferred in attr.infer_call_result(self, context):
                        yield inferred
                else:
                    yield BoundMethod(attr, self)
            elif hasattr(attr, 'name') and attr.name == '<lambda>':
                # This is a lambda function defined at class level,
                # since its scope is the underlying _proxied class.
                # Unfortunately, we can't do an isinstance check here,
                # because of the circular dependency between astroid.bases
                # and astroid.scoped_nodes.
                if attr.statement().scope() == self._proxied:
                    if attr.args.args and attr.args.args[0].name == 'self':
                        yield BoundMethod(attr, self)
                        continue
                yield attr
            else:
                yield attr

    def infer_call_result(self, caller, context=None):
        """infer what a class instance is returning when called"""
        inferred = False
        for node in self._proxied.igetattr('__call__', context):
            if node is util.YES:
                continue
            for res in node.infer_call_result(caller, context):
                inferred = True
                yield res
<<<<<<< HEAD
        if not inferred:
            raise InferenceError()
=======
        if not infered:
            raise exceptions.InferenceError()
>>>>>>> d7294bd7

    def __repr__(self):
        return '<Instance of %s.%s at 0x%s>' % (self._proxied.root().name,
                                                self._proxied.name,
                                                id(self))
    def __str__(self):
        return 'Instance of %s.%s' % (self._proxied.root().name,
                                      self._proxied.name)

    def callable(self):
        try:
            self._proxied.getattr('__call__', class_context=False)
            return True
        except exceptions.NotFoundError:
            return False

    def pytype(self):
        return self._proxied.qname()

    def display_type(self):
        return 'Instance of'

    def bool_value(self):
        """Infer the truth value for an Instance

        The truth value of an instance is determined by these conditions:

           * if it implements __bool__ on Python 3 or __nonzero__
             on Python 2, then its bool value will be determined by
             calling this special method and checking its result.
           * when this method is not defined, __len__() is called, if it
             is defined, and the object is considered true if its result is
             nonzero. If a class defines neither __len__() nor __bool__(),
             all its instances are considered true.
        """
        context = contextmod.InferenceContext()
        try:
            result = _infer_method_result_truth(self, BOOL_SPECIAL_METHOD, context)
        except (exceptions.InferenceError, exceptions.NotFoundError):
            # Fallback to __len__.
            try:
                result = _infer_method_result_truth(self, '__len__', context)
            except (exceptions.NotFoundError, exceptions.InferenceError):
                return True
        return result

    # TODO(cpopa): this is set in inference.py
    # The circular dependency hell goes deeper and deeper.
    # pylint: disable=unused-argument
    def getitem(self, index, context=None):
        pass



class UnboundMethod(Proxy):
    """a special node representing a method not bound to an instance"""
    def __repr__(self):
        frame = self._proxied.parent.frame()
        return '<%s %s of %s at 0x%s' % (self.__class__.__name__,
                                         self._proxied.name,
                                         frame.qname(), id(self))

    def is_bound(self):
        return False

    def getattr(self, name, context=None):
        if name == 'im_func':
            return [self._proxied]
        return self._proxied.getattr(name, context)

    def igetattr(self, name, context=None):
        if name == 'im_func':
            return iter((self._proxied,))
        return self._proxied.igetattr(name, context)

    def infer_call_result(self, caller, context):
        # If we're unbound method __new__ of builtin object, the result is an
        # instance of the class given as first argument.
        if (self._proxied.name == '__new__' and
                self._proxied.parent.frame().qname() == '%s.object' % BUILTINS):
            infer = caller.args[0].infer() if caller.args else []
            return ((x is util.YES and x or Instance(x)) for x in infer)
        return self._proxied.infer_call_result(caller, context)

    def bool_value(self):
        return True


class BoundMethod(UnboundMethod):
    """a special node representing a method bound to an instance"""
    def __init__(self, proxy, bound):
        UnboundMethod.__init__(self, proxy)
        self.bound = bound

    def is_bound(self):
        return True

    def infer_call_result(self, caller, context):
        context = context.clone()
        context.boundnode = self.bound
        return super(BoundMethod, self).infer_call_result(caller, context)

    def bool_value(self):
        return True


class Generator(Instance):
    """a special node representing a generator.

    Proxied class is set once for all in raw_building.
    """
    def callable(self):
        return False

    def pytype(self):
        return '%s.generator' % BUILTINS

    def display_type(self):
        return 'Generator'

    def bool_value(self):
        return True

    def __repr__(self):
        return '<Generator(%s) l.%s at 0x%s>' % (self._proxied.name, self.lineno, id(self))

    def __str__(self):
        return 'Generator(%s)' % (self._proxied.name)


# decorators ##################################################################

def path_wrapper(func):
    """return the given infer function wrapped to handle the path"""
    def wrapped(node, context=None, _func=func, **kwargs):
        """wrapper function handling context"""
        if context is None:
            context = contextmod.InferenceContext()
        context.push(node)
        yielded = set()
        for res in _func(node, context, **kwargs):
            # unproxy only true instance, not const, tuple, dict...
            if res.__class__ is Instance:
                ares = res._proxied
            else:
                ares = res
            if ares not in yielded:
                yield res
                yielded.add(ares)
    return wrapped

def yes_if_nothing_inferred(func):
    def wrapper(*args, **kwargs):
        inferred = False
        for node in func(*args, **kwargs):
            inferred = True
            yield node
<<<<<<< HEAD
        if not inferred:
            yield YES
=======
        if not infered:
            yield util.YES
>>>>>>> d7294bd7
    return wrapper

def raise_if_nothing_inferred(func):
    def wrapper(*args, **kwargs):
        inferred = False
        for node in func(*args, **kwargs):
            inferred = True
            yield node
<<<<<<< HEAD
        if not inferred:
            raise InferenceError()
=======
        if not infered:
            raise exceptions.InferenceError()
>>>>>>> d7294bd7
    return wrapper


# Node  ######################################################################

class NodeNG(object):
    """Base Class for all Astroid node classes.

    It represents a node of the new abstract syntax tree.
    """
    is_statement = False
    optional_assign = False # True  for For (and for Comprehension if py <3.0)
    is_function = False # True for Function nodes
    # attributes below are set by the builder module or by raw factories
    lineno = None
    col_offset = None
    # parent node in the tree
    parent = None
    # attributes containing child node(s) redefined in most concrete classes:
    _astroid_fields = ()
    # instance specific inference function infer(node, context)
    _explicit_inference = None

    def __init__(self, lineno=None, col_offset=None, parent=None):
        self.lineno = lineno
        self.col_offset = col_offset
        self.parent = parent

    def infer(self, context=None, **kwargs):
        """main interface to the interface system, return a generator on inferred
        values.

        If the instance has some explicit inference function set, it will be
        called instead of the default interface.
        """
        if self._explicit_inference is not None:
            # explicit_inference is not bound, give it self explicitly
            try:
                # pylint: disable=not-callable
                return self._explicit_inference(self, context, **kwargs)
            except exceptions.UseInferenceDefault:
                pass

        if not context:
            return self._infer(context, **kwargs)

        key = (self, context.lookupname,
               context.callcontext, context.boundnode)
        if key in context.inferred:
            return iter(context.inferred[key])

        return context.cache_generator(key, self._infer(context, **kwargs))

    def _repr_name(self):
        """return self.name or self.attrname or '' for nice representation"""
        return getattr(self, 'name', getattr(self, 'attrname', ''))

    def __str__(self):
        return '%s(%s)' % (self.__class__.__name__, self._repr_name())

    def __repr__(self):
        return '<%s(%s) l.%s [%s] at 0x%x>' % (self.__class__.__name__,
                                               self._repr_name(),
                                               self.fromlineno,
                                               self.root().name,
                                               id(self))


    def accept(self, visitor):
        func = getattr(visitor, "visit_" + self.__class__.__name__.lower())
        return func(self)

    def get_children(self):
        for field in self._astroid_fields:
            attr = getattr(self, field)
            if attr is None:
                continue
            if isinstance(attr, (list, tuple)):
                for elt in attr:
                    yield elt
            else:
                yield attr

    def last_child(self):
        """an optimized version of list(get_children())[-1]"""
        for field in self._astroid_fields[::-1]:
            attr = getattr(self, field)
            if not attr: # None or empty listy / tuple
                continue
            if isinstance(attr, (list, tuple)):
                return attr[-1]
            else:
                return attr
        return None

    def parent_of(self, node):
        """return true if i'm a parent of the given node"""
        parent = node.parent
        while parent is not None:
            if self is parent:
                return True
            parent = parent.parent
        return False

    def statement(self):
        """return the first parent node marked as statement node"""
        if self.is_statement:
            return self
        return self.parent.statement()

    def frame(self):
        """return the first parent frame node (i.e. Module, Function or Class)
        """
        return self.parent.frame()

    def scope(self):
        """return the first node defining a new scope (i.e. Module, Function,
        Class, Lambda but also GenExpr)
        """
        return self.parent.scope()

    def root(self):
        """return the root node of the tree, (i.e. a Module)"""
        if self.parent:
            return self.parent.root()
        return self

    def child_sequence(self, child):
        """search for the right sequence where the child lies in"""
        for field in self._astroid_fields:
            node_or_sequence = getattr(self, field)
            if node_or_sequence is child:
                return [node_or_sequence]
            # /!\ compiler.ast Nodes have an __iter__ walking over child nodes
            if (isinstance(node_or_sequence, (tuple, list))
                    and child in node_or_sequence):
                return node_or_sequence

        msg = 'Could not find %s in %s\'s children'
        raise exceptions.AstroidError(msg % (repr(child), repr(self)))

    def locate_child(self, child):
        """return a 2-uple (child attribute name, sequence or node)"""
        for field in self._astroid_fields:
            node_or_sequence = getattr(self, field)
            # /!\ compiler.ast Nodes have an __iter__ walking over child nodes
            if child is node_or_sequence:
                return field, child
            if isinstance(node_or_sequence, (tuple, list)) and child in node_or_sequence:
                return field, node_or_sequence
        msg = 'Could not find %s in %s\'s children'
        raise exceptions.AstroidError(msg % (repr(child), repr(self)))
    # FIXME : should we merge child_sequence and locate_child ? locate_child
    # is only used in are_exclusive, child_sequence one time in pylint.

    def next_sibling(self):
        """return the next sibling statement"""
        return self.parent.next_sibling()

    def previous_sibling(self):
        """return the previous sibling statement"""
        return self.parent.previous_sibling()

    def nearest(self, nodes):
        """return the node which is the nearest before this one in the
        given list of nodes
        """
        myroot = self.root()
        mylineno = self.fromlineno
        nearest = None, 0
        for node in nodes:
            assert node.root() is myroot, \
                   'nodes %s and %s are not from the same module' % (self, node)
            lineno = node.fromlineno
            if node.fromlineno > mylineno:
                break
            if lineno > nearest[1]:
                nearest = node, lineno
        # FIXME: raise an exception if nearest is None ?
        return nearest[0]

    # these are lazy because they're relatively expensive to compute for every
    # single node, and they rarely get looked at

    @decoratorsmod.cachedproperty
    def fromlineno(self):
        if self.lineno is None:
            return self._fixed_source_line()
        else:
            return self.lineno

    @decoratorsmod.cachedproperty
    def tolineno(self):
        if not self._astroid_fields:
            # can't have children
            lastchild = None
        else:
            lastchild = self.last_child()
        if lastchild is None:
            return self.fromlineno
        else:
            return lastchild.tolineno

        # TODO / FIXME:
        assert self.fromlineno is not None, self
        assert self.tolineno is not None, self

    def _fixed_source_line(self):
        """return the line number where the given node appears

        we need this method since not all nodes have the lineno attribute
        correctly set...
        """
        line = self.lineno
        _node = self
        try:
            while line is None:
                _node = next(_node.get_children())
                line = _node.lineno
        except StopIteration:
            _node = self.parent
            while _node and line is None:
                line = _node.lineno
                _node = _node.parent
        return line

    def block_range(self, lineno):
        """handle block line numbers range for non block opening statements
        """
        return lineno, self.tolineno

    def set_local(self, name, stmt):
        """delegate to a scoped parent handling a locals dictionary"""
        self.parent.set_local(name, stmt)

    def nodes_of_class(self, klass, skip_klass=None):
        """return an iterator on nodes which are instance of the given class(es)

        klass may be a class object or a tuple of class objects
        """
        if isinstance(self, klass):
            yield self
        for child_node in self.get_children():
            if skip_klass is not None and isinstance(child_node, skip_klass):
                continue
            for matching in child_node.nodes_of_class(klass, skip_klass):
                yield matching

    def _infer_name(self, frame, name):
        # overridden for ImportFrom, Import, Global, TryExcept and Arguments
        return None

    def _infer(self, context=None):
        """we don't know how to resolve a statement by default"""
        # this method is overridden by most concrete classes
        raise exceptions.InferenceError(self.__class__.__name__)

    def inferred(self):
        '''return list of inferred values for a more simple inference usage'''
        return list(self.infer())

    def infered(self):
        warnings.warn('%s.infered() is deprecated, use %s.inferred() instead.'
                      % (type(self).__name__, type(self).__name__),
                      PendingDeprecationWarning)
        return self.inferred()

    def instanciate_class(self):
        """instanciate a node if it is a Class node, else return self"""
        return self

    def has_base(self, node):
        return False

    def callable(self):
        return False

    def eq(self, value):
        return False

    def as_string(self):
        from astroid.as_string import to_code
        return to_code(self)

    def repr_tree(self, ids=False):
        from astroid.as_string import dump
        return dump(self)

    def bool_value(self):
        """Determine the bool value of this node

        The boolean value of a node can have three
        possible values:

            * False. For instance, empty data structures,
              False, empty strings, instances which return
              explicitly False from the __nonzero__ / __bool__
              method.
            * True. Most of constructs are True by default:
              classes, functions, modules etc
            * YES: the inference engine is uncertain of the
              node's value.
        """
        return util.YES


class Statement(NodeNG):
    """Statement node adding a few attributes"""
    is_statement = True

    def next_sibling(self):
        """return the next sibling statement"""
        stmts = self.parent.child_sequence(self)
        index = stmts.index(self)
        try:
            return stmts[index +1]
        except IndexError:
            pass

    def previous_sibling(self):
        """return the previous sibling statement"""
        stmts = self.parent.child_sequence(self)
        index = stmts.index(self)
        if index >= 1:
            return stmts[index -1]<|MERGE_RESOLUTION|>--- conflicted
+++ resolved
@@ -18,18 +18,9 @@
 """This module contains base classes and functions for the nodes and some
 inference utils.
 """
-<<<<<<< HEAD
-__docformat__ = "restructuredtext en"
 
 import sys
 import warnings
-from contextlib import contextmanager
-
-from logilab.common.decorators import cachedproperty
-=======
-
-import sys
->>>>>>> d7294bd7
 
 from astroid import context as contextmod
 from astroid import decorators as decoratorsmod
@@ -87,54 +78,6 @@
         yield self
 
 
-<<<<<<< HEAD
-class InferenceContext(object):
-    __slots__ = ('path', 'lookupname', 'callcontext', 'boundnode', 'inferred')
-
-    def __init__(self, path=None, inferred=None):
-        self.path = path or set()
-        self.lookupname = None
-        self.callcontext = None
-        self.boundnode = None
-        self.inferred = inferred or {}
-
-    def push(self, node):
-        name = self.lookupname
-        if (node, name) in self.path:
-            raise StopIteration()
-        self.path.add((node, name))
-
-    def clone(self):
-        # XXX copy lookupname/callcontext ?
-        clone = InferenceContext(self.path, inferred=self.inferred)
-        clone.callcontext = self.callcontext
-        clone.boundnode = self.boundnode
-        return clone
-
-    def cache_generator(self, key, generator):
-        results = []
-        for result in generator:
-            results.append(result)
-            yield result
-
-        self.inferred[key] = tuple(results)
-        return
-
-    @contextmanager
-    def restore_path(self):
-        path = set(self.path)
-        yield
-        self.path = path
-
-def copy_context(context):
-    if context is not None:
-        return context.clone()
-    else:
-        return InferenceContext()
-
-
-=======
->>>>>>> d7294bd7
 def _infer_stmts(stmts, context, frame=None):
     """Return an iterator on statements inferred by each statement in *stmts*."""
     stmt = None
@@ -153,48 +96,16 @@
             continue
         context.lookupname = stmt._infer_name(frame, name)
         try:
-<<<<<<< HEAD
             for inferred in stmt.infer(context=context):
                 yield inferred
                 inferred = True
-        except UnresolvableName:
-            continue
-        except InferenceError:
-            yield YES
-            inferred = True
-    if not inferred:
-        raise InferenceError(str(stmt))
-
-
-class _Yes(object):
-    """Special inference object, which is returned when inference fails."""
-    def __repr__(self):
-        return 'YES'
-
-    def __getattribute__(self, name):
-        if name == 'next':
-            raise AttributeError('next method should not be called')
-        if name.startswith('__') and name.endswith('__'):
-            return super(_Yes, self).__getattribute__(name)
-        return self
-
-    def __call__(self, *args, **kwargs):
-        return self
-
-
-YES = _Yes()
-=======
-            for infered in stmt.infer(context=context):
-                yield infered
-                infered = True
-        except exceptions.UnresolvableName:
+        except excpetions.UnresolvableName:
             continue
         except exceptions.InferenceError:
             yield util.YES
-            infered = True
-    if not infered:
+            inferred = True
+    if not inferred:
         raise exceptions.InferenceError(str(stmt))
->>>>>>> d7294bd7
 
 
 def _infer_method_result_truth(instance, method_name, context):
@@ -293,13 +204,8 @@
             for res in node.infer_call_result(caller, context):
                 inferred = True
                 yield res
-<<<<<<< HEAD
         if not inferred:
-            raise InferenceError()
-=======
-        if not infered:
             raise exceptions.InferenceError()
->>>>>>> d7294bd7
 
     def __repr__(self):
         return '<Instance of %s.%s at 0x%s>' % (self._proxied.root().name,
@@ -457,13 +363,8 @@
         for node in func(*args, **kwargs):
             inferred = True
             yield node
-<<<<<<< HEAD
         if not inferred:
-            yield YES
-=======
-        if not infered:
             yield util.YES
->>>>>>> d7294bd7
     return wrapper
 
 def raise_if_nothing_inferred(func):
@@ -472,13 +373,8 @@
         for node in func(*args, **kwargs):
             inferred = True
             yield node
-<<<<<<< HEAD
         if not inferred:
-            raise InferenceError()
-=======
-        if not infered:
             raise exceptions.InferenceError()
->>>>>>> d7294bd7
     return wrapper
 
 
